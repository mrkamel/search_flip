--- conflicted
+++ resolved
@@ -1,11 +1,6 @@
 
 # CHANGELOG
 
-<<<<<<< HEAD
-## v2.3.2
-
-* Remove ruby 2.7 warnings
-=======
 ## v3.0.0
 
 * Added `Criteria#to_query`, which returns a raw query including all queries
@@ -29,7 +24,10 @@
 * Added support for `source`, `sort`, `page`, `per`, `paginate`, `explain`, and
   `highlight` to aggregations
 * Added support for instrumentation
->>>>>>> 74571c48
+
+## v2.3.2
+
+* Remove ruby 2.7 warnings
 
 ## v2.3.1
 
