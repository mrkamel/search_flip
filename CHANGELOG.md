--- conflicted
+++ resolved
@@ -1,7 +1,6 @@
 
 # CHANGELOG
 
-<<<<<<< HEAD
 ## v4.0.0
 
 * [BREAKING] For performance reasons, `SearchFlip::Result` now no longer
@@ -11,11 +10,10 @@
   * It no longer supports method based assignment like `result.some_key = "value"`
 * Added `SearchFlip::Connection#get_cluster_settings` and
   `#update_cluster_settings`
-=======
+
 ## v3.7.2
 
 * Fix wrong AWS signatures by generating the json before passing it to http-rb
->>>>>>> be037ba1
 
 ## v3.7.1
 
