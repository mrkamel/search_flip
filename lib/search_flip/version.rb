--- conflicted
+++ resolved
@@ -1,7 +1,3 @@
 module SearchFlip
-<<<<<<< HEAD
-  VERSION = "4.0.0.beta12"
-=======
-  VERSION = "3.7.2"
->>>>>>> be037ba1
+  VERSION = "4.0.0.beta13"
 end