module SearchFlip
<<<<<<< HEAD
  VERSION = "4.0.0.beta14"
=======
  VERSION = "3.9.0"
>>>>>>> 4705bd3b
end<|MERGE_RESOLUTION|>--- conflicted
+++ resolved
@@ -1,7 +1,3 @@
 module SearchFlip
-<<<<<<< HEAD
-  VERSION = "4.0.0.beta14"
-=======
-  VERSION = "3.9.0"
->>>>>>> 4705bd3b
+  VERSION = "4.0.0.beta16"
 end