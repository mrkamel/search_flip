module SearchFlip
<<<<<<< HEAD
  VERSION = "4.0.0.beta8"
=======
  VERSION = "3.5.0"
>>>>>>> 3a373971
end<|MERGE_RESOLUTION|>--- conflicted
+++ resolved
@@ -1,7 +1,3 @@
 module SearchFlip
-<<<<<<< HEAD
-  VERSION = "4.0.0.beta8"
-=======
-  VERSION = "3.5.0"
->>>>>>> 3a373971
+  VERSION = "4.0.0.beta9"
 end