module SearchFlip
<<<<<<< HEAD
  VERSION = "4.0.0.beta9"
=======
  VERSION = "3.6.0"
>>>>>>> 851ee59e
end<|MERGE_RESOLUTION|>--- conflicted
+++ resolved
@@ -1,7 +1,3 @@
 module SearchFlip
-<<<<<<< HEAD
-  VERSION = "4.0.0.beta9"
-=======
-  VERSION = "3.6.0"
->>>>>>> 851ee59e
+  VERSION = "4.0.0.beta10"
 end