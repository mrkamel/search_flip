module SearchFlip
<<<<<<< HEAD
  VERSION = "4.0.0.beta2"
=======
  VERSION = "4.0.0.beta3"
>>>>>>> 65d3f86f
end<|MERGE_RESOLUTION|>--- conflicted
+++ resolved
@@ -1,7 +1,3 @@
 module SearchFlip
-<<<<<<< HEAD
-  VERSION = "4.0.0.beta2"
-=======
   VERSION = "4.0.0.beta3"
->>>>>>> 65d3f86f
 end